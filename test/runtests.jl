--- conflicted
+++ resolved
@@ -47,27 +47,4 @@
         end
     end
 
-<<<<<<< HEAD
-=======
-    sol = simulate_model(5,1,0,0,0,[0,200.])
-    error_test_data = [0,1,2,3]
-    error_test_data_time = [1,2,3,4]
-    @test SIR_error(sol, error_test_data, error_test_data_time, 2) ≈ 6/4
-
-    @testset "Serious Infection" begin
-        S, I, Is, R = 4999, 1, 0, 0
-        c, β, γ = 10, 0.05, 0.1
-        ps, γs = 0.2, 0.1
-
-    end
-    @testset "Intervention model" begin
-        #intervention after 3 days
-        sol = simulate_model(1000,1,0,0,1,1,1,1,1,0,1,1,3,[0,30.])
-        for i in range(1,length(sol.u)-1)
-            if sol.t[i] > 3
-                @test sol.u[i][1] ≈ sol.u[i+1][1]
-            end
-        end
-    end
->>>>>>> 477819c2
 end