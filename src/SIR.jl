--- conflicted
+++ resolved
@@ -645,8 +645,6 @@
     plot!(data_time, data, seriestype=:scatter, label=labels[4])
 end
 
-<<<<<<< HEAD
-=======
 function start_plot(labels, tspan)
     plot(linewidth=7, title=labels[1],xaxis=labels[2],yaxis=labels[3],legend=true, palette = :Dark2_8)
     xlims!(tspan[1],tspan[2])
@@ -659,7 +657,6 @@
 function plot_data!(data, data_time, data_label)
     plot!(data_time, data, seriestype=:scatter, label=data_label)
 end
->>>>>>> 346e2172
 """
     plot_range(S, I, Is, R, c, γ, ps, γs, α, tspan, data, data_time, β_vals, index)
 
@@ -686,15 +683,9 @@
 end
 """
     plot_range(S, I, Is, R, c, γ, ps, γs, α, tspan, data, data_time, β_vals, index)
-<<<<<<< HEAD
 
 Plot an SIRS solution for multiple values of β against data
 
-=======
-
-Plot an SIRS solution for multiple values of β against data
-
->>>>>>> 346e2172
 # Arguments
 - `S, I, Is, R, c, γ, ps, γs, α`: SIRS parameters
 - `tspan`: Timespan to simulate
@@ -716,15 +707,9 @@
 end
 """
     plot_range(S, I, Is, R, c, γ, ps, γs, α, tspan, data, data_time, β_vals, index)
-<<<<<<< HEAD
 
 Plot an SIRS solution for multiple values of β
 
-=======
-
-Plot an SIRS solution for multiple values of β
-
->>>>>>> 346e2172
 # Arguments
 - `S, I, Is, R, c, γ, ps, γs, α`: SIRS parameters
 - `tspan`: Timespan to simulate
